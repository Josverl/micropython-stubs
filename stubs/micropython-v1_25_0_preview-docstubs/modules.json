--- conflicted
+++ resolved
@@ -8,11 +8,7 @@
         "firmware": "micropython-v1_25_0_preview",
         "nodename": "micropython",
         "version": "v1.25.0-preview",
-<<<<<<< HEAD
-        "release": "v1.25.0-preview-383-gd5aeca2e8",
-=======
         "release": "v1.25.0-preview-365-g3823aeb0f",
->>>>>>> b6f3a31f
         "sysname": "micropython"
     },
     "stubber": {
