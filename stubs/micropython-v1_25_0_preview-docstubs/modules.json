{
    "$schema": "https://raw.githubusercontent.com/Josverl/micropython-stubber/main/data/schema/stubber-v1_4_0.json",
    "firmware": {
        "family": "micropython",
        "port": "-",
        "platform": "-",
        "machine": "micropython",
        "firmware": "micropython-v1_25_0_preview",
        "nodename": "micropython",
        "version": "v1.25.0-preview",
<<<<<<< HEAD
        "release": "v1.25.0-preview-217-gb4f53a0e5",
=======
        "release": "v1.25.0-preview-246-g112f65776",
>>>>>>> 17c6e8dc
        "sysname": "micropython"
    },
    "stubber": {
        "version": "1.24.0",
        "stubtype": "documentation"
    },
    "modules": [
        {
            "file": "_thread/__init__.pyi",
            "module": "__init__"
        },
        {
            "file": "array/__init__.pyi",
            "module": "__init__"
        },
        {
            "file": "asyncio/__init__.pyi",
            "module": "__init__"
        },
        {
            "file": "binascii/__init__.pyi",
            "module": "__init__"
        },
        {
            "file": "bluetooth/__init__.pyi",
            "module": "__init__"
        },
        {
            "file": "btree/__init__.pyi",
            "module": "__init__"
        },
        {
            "file": "cmath/__init__.pyi",
            "module": "__init__"
        },
        {
            "file": "collections/__init__.pyi",
            "module": "__init__"
        },
        {
            "file": "cryptolib/__init__.pyi",
            "module": "__init__"
        },
        {
            "file": "deflate/__init__.pyi",
            "module": "__init__"
        },
        {
            "file": "errno/__init__.pyi",
            "module": "__init__"
        },
        {
            "file": "esp/__init__.pyi",
            "module": "__init__"
        },
        {
            "file": "esp32/__init__.pyi",
            "module": "__init__"
        },
        {
            "file": "espnow/__init__.pyi",
            "module": "__init__"
        },
        {
            "file": "framebuf/__init__.pyi",
            "module": "__init__"
        },
        {
            "file": "gc/__init__.pyi",
            "module": "__init__"
        },
        {
            "file": "gzip/__init__.pyi",
            "module": "__init__"
        },
        {
            "file": "hashlib/__init__.pyi",
            "module": "__init__"
        },
        {
            "file": "heapq/__init__.pyi",
            "module": "__init__"
        },
        {
            "file": "io/__init__.pyi",
            "module": "__init__"
        },
        {
            "file": "json/__init__.pyi",
            "module": "__init__"
        },
        {
            "file": "lcd160cr/__init__.pyi",
            "module": "__init__"
        },
        {
            "file": "machine/__init__.pyi",
            "module": "__init__"
        },
        {
            "file": "machine/ADC.pyi",
            "module": "ADC"
        },
        {
            "file": "machine/ADCBlock.pyi",
            "module": "ADCBlock"
        },
        {
            "file": "machine/ADCWiPy.pyi",
            "module": "ADCWiPy"
        },
        {
            "file": "machine/I2C.pyi",
            "module": "I2C"
        },
        {
            "file": "machine/I2S.pyi",
            "module": "I2S"
        },
        {
            "file": "machine/Pin.pyi",
            "module": "Pin"
        },
        {
            "file": "machine/PWM.pyi",
            "module": "PWM"
        },
        {
            "file": "machine/RTC.pyi",
            "module": "RTC"
        },
        {
            "file": "machine/SD.pyi",
            "module": "SD"
        },
        {
            "file": "machine/SDCard.pyi",
            "module": "SDCard"
        },
        {
            "file": "machine/Signal.pyi",
            "module": "Signal"
        },
        {
            "file": "machine/SPI.pyi",
            "module": "SPI"
        },
        {
            "file": "machine/Timer.pyi",
            "module": "Timer"
        },
        {
            "file": "machine/TimerWiPy.pyi",
            "module": "TimerWiPy"
        },
        {
            "file": "machine/UART.pyi",
            "module": "UART"
        },
        {
            "file": "machine/USBDevice.pyi",
            "module": "USBDevice"
        },
        {
            "file": "machine/WDT.pyi",
            "module": "WDT"
        },
        {
            "file": "math/__init__.pyi",
            "module": "__init__"
        },
        {
            "file": "micropython/__init__.pyi",
            "module": "__init__"
        },
        {
            "file": "neopixel/__init__.pyi",
            "module": "__init__"
        },
        {
            "file": "network/__init__.pyi",
            "module": "__init__"
        },
        {
            "file": "network/LAN.pyi",
            "module": "LAN"
        },
        {
            "file": "network/PPP.pyi",
            "module": "PPP"
        },
        {
            "file": "network/WIZNET5K.pyi",
            "module": "WIZNET5K"
        },
        {
            "file": "network/WLAN.pyi",
            "module": "WLAN"
        },
        {
            "file": "network/WLANWiPy.pyi",
            "module": "WLANWiPy"
        },
        {
            "file": "openamp/__init__.pyi",
            "module": "__init__"
        },
        {
            "file": "os/__init__.pyi",
            "module": "__init__"
        },
        {
            "file": "platform/__init__.pyi",
            "module": "__init__"
        },
        {
            "file": "pyb/__init__.pyi",
            "module": "__init__"
        },
        {
            "file": "pyb/Accel.pyi",
            "module": "Accel"
        },
        {
            "file": "pyb/ADC.pyi",
            "module": "ADC"
        },
        {
            "file": "pyb/CAN.pyi",
            "module": "CAN"
        },
        {
            "file": "pyb/DAC.pyi",
            "module": "DAC"
        },
        {
            "file": "pyb/ExtInt.pyi",
            "module": "ExtInt"
        },
        {
            "file": "pyb/Flash.pyi",
            "module": "Flash"
        },
        {
            "file": "pyb/I2C.pyi",
            "module": "I2C"
        },
        {
            "file": "pyb/LCD.pyi",
            "module": "LCD"
        },
        {
            "file": "pyb/LED.pyi",
            "module": "LED"
        },
        {
            "file": "pyb/Pin.pyi",
            "module": "Pin"
        },
        {
            "file": "pyb/RTC.pyi",
            "module": "RTC"
        },
        {
            "file": "pyb/Servo.pyi",
            "module": "Servo"
        },
        {
            "file": "pyb/SPI.pyi",
            "module": "SPI"
        },
        {
            "file": "pyb/Switch.pyi",
            "module": "Switch"
        },
        {
            "file": "pyb/Timer.pyi",
            "module": "Timer"
        },
        {
            "file": "pyb/UART.pyi",
            "module": "UART"
        },
        {
            "file": "pyb/USB_HID.pyi",
            "module": "USB_HID"
        },
        {
            "file": "pyb/USB_VCP.pyi",
            "module": "USB_VCP"
        },
        {
            "file": "random/__init__.pyi",
            "module": "__init__"
        },
        {
            "file": "rp2/__init__.pyi",
            "module": "__init__"
        },
        {
            "file": "rp2/DMA.pyi",
            "module": "DMA"
        },
        {
            "file": "rp2/Flash.pyi",
            "module": "Flash"
        },
        {
            "file": "rp2/PIO.pyi",
            "module": "PIO"
        },
        {
            "file": "rp2/StateMachine.pyi",
            "module": "StateMachine"
        },
        {
            "file": "select/__init__.pyi",
            "module": "__init__"
        },
        {
            "file": "socket/__init__.pyi",
            "module": "__init__"
        },
        {
            "file": "ssl/__init__.pyi",
            "module": "__init__"
        },
        {
            "file": "stm/__init__.pyi",
            "module": "__init__"
        },
        {
            "file": "struct/__init__.pyi",
            "module": "__init__"
        },
        {
            "file": "sys/__init__.pyi",
            "module": "__init__"
        },
        {
            "file": "time/__init__.pyi",
            "module": "__init__"
        },
        {
            "file": "uarray.pyi",
            "module": "uarray"
        },
        {
            "file": "uasyncio.pyi",
            "module": "uasyncio"
        },
        {
            "file": "ubinascii.pyi",
            "module": "ubinascii"
        },
        {
            "file": "uctypes/__init__.pyi",
            "module": "__init__"
        },
        {
            "file": "uio.pyi",
            "module": "uio"
        },
        {
            "file": "ujson.pyi",
            "module": "ujson"
        },
        {
            "file": "umachine.pyi",
            "module": "umachine"
        },
        {
            "file": "uos.pyi",
            "module": "uos"
        },
        {
            "file": "uselect.pyi",
            "module": "uselect"
        },
        {
            "file": "usocket.pyi",
            "module": "usocket"
        },
        {
            "file": "ussl.pyi",
            "module": "ussl"
        },
        {
            "file": "ustruct.pyi",
            "module": "ustruct"
        },
        {
            "file": "utime.pyi",
            "module": "utime"
        },
        {
            "file": "uzlib.pyi",
            "module": "uzlib"
        },
        {
            "file": "vfs/__init__.pyi",
            "module": "__init__"
        },
        {
            "file": "wipy/__init__.pyi",
            "module": "__init__"
        },
        {
            "file": "wm8960/__init__.pyi",
            "module": "__init__"
        },
        {
            "file": "zephyr/__init__.pyi",
            "module": "__init__"
        },
        {
            "file": "zephyr/DiskAccess.pyi",
            "module": "DiskAccess"
        },
        {
            "file": "zephyr/FlashArea.pyi",
            "module": "FlashArea"
        },
        {
            "file": "zephyr/zsensor.pyi",
            "module": "zsensor"
        },
        {
            "file": "zlib/__init__.pyi",
            "module": "__init__"
        }
    ]
}<|MERGE_RESOLUTION|>--- conflicted
+++ resolved
@@ -8,11 +8,8 @@
         "firmware": "micropython-v1_25_0_preview",
         "nodename": "micropython",
         "version": "v1.25.0-preview",
-<<<<<<< HEAD
         "release": "v1.25.0-preview-217-gb4f53a0e5",
-=======
-        "release": "v1.25.0-preview-246-g112f65776",
->>>>>>> 17c6e8dc
+
         "sysname": "micropython"
     },
     "stubber": {
