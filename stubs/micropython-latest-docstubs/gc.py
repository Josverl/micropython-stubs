"""
control the garbage collector. See: https://docs.micropython.org/en/latest/library/gc.html

|see_cpython_module| :mod:`python:gc` https://docs.python.org/3/library/gc.html .
"""

# source version: latest
<<<<<<< HEAD
# origin module:: micropython\docs\library\gc.rst
=======
# origin module:: micropython/docs/library/gc.rst
>>>>>>> e86cd88d
from typing import Any, Optional


def enable() -> None:
    """
    Enable automatic garbage collection.
    """
    ...


def disable() -> None:
    """
    Disable automatic garbage collection.  Heap memory can still be allocated,
    and garbage collection can still be initiated manually using :meth:`gc.collect`.
    """
    ...


def collect() -> None:
    """
    Run a garbage collection.
    """
    ...


def mem_alloc() -> int:
    """
    Return the number of bytes of heap RAM that are allocated.
    """
    ...


def mem_free() -> int:
    """
    Return the number of bytes of available heap RAM, or -1 if this amount
    is not known.
    """
    ...


def threshold(amount: Optional[Any]) -> Any:
    """
    Set or query the additional GC allocation threshold. Normally, a collection
    is triggered only when a new allocation cannot be satisfied, i.e. on an
    out-of-memory (OOM) condition. If this function is called, in addition to
    OOM, a collection will be triggered each time after *amount* bytes have been
    allocated (in total, since the previous time such an amount of bytes
    have been allocated). *amount* is usually specified as less than the
    full heap size, with the intention to trigger a collection earlier than when the
    heap becomes exhausted, and in the hope that an early collection will prevent
    excessive memory fragmentation. This is a heuristic measure, the effect
    of which will vary from application to application, as well as
    the optimal value of the *amount* parameter.

    Calling the function without argument will return the current value of
    the threshold. A value of -1 means a disabled allocation threshold.
    """
    ...<|MERGE_RESOLUTION|>--- conflicted
+++ resolved
@@ -5,11 +5,7 @@
 """
 
 # source version: latest
-<<<<<<< HEAD
-# origin module:: micropython\docs\library\gc.rst
-=======
 # origin module:: micropython/docs/library/gc.rst
->>>>>>> e86cd88d
 from typing import Any, Optional
 
 
