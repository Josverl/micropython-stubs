--- conflicted
+++ resolved
@@ -8,11 +8,7 @@
 """
 
 # source version: latest
-<<<<<<< HEAD
-# origin module:: micropython\docs\library\binascii.rst
-=======
 # origin module:: micropython/docs/library/binascii.rst
->>>>>>> e86cd88d
 from typing import Any, Optional
 
 
