"""
control of LCD160CR display. See: https://docs.micropython.org/en/latest/library/lcd160cr.html

This module provides control of the MicroPython LCD160CR display.
"""

# source version: latest
<<<<<<< HEAD
# origin module:: micropython\docs\library\lcd160cr.rst
=======
# origin module:: micropython/docs/library/lcd160cr.rst
>>>>>>> e86cd88d
from typing import Any, Tuple
from .machine import SPI

#    Orientations of the display, used by :meth:`LCD160CR.set_orient`.
PORTRAIT: Any
#    Orientations of the display, used by :meth:`LCD160CR.set_orient`.
LANDSCAPE: Any
#    Orientations of the display, used by :meth:`LCD160CR.set_orient`.
PORTRAIT_UPSIDEDOWN: Any
#    Orientations of the display, used by :meth:`LCD160CR.set_orient`.
LANDSCAPE_UPSIDEDOWN: Any
#    Types of start-up decoration, can be OR'ed together, used by
#    :meth:`LCD160CR.set_startup_deco`.
STARTUP_DECO_NONE: Any
#    Types of start-up decoration, can be OR'ed together, used by
#    :meth:`LCD160CR.set_startup_deco`.
STARTUP_DECO_MLOGO: Any
#    Types of start-up decoration, can be OR'ed together, used by
#    :meth:`LCD160CR.set_startup_deco`.
STARTUP_DECO_INFO: Any


class LCD160CR:
    """
    Construct an LCD160CR object.  The parameters are:

        - *connect* is a string specifying the physical connection of the LCD
          display to the board; valid values are "X", "Y", "XY", "YX".
          Use "X" when the display is connected to a pyboard in the X-skin
          position, and "Y" when connected in the Y-skin position.  "XY"
          and "YX" are used when the display is connected to the right or
          left side of the pyboard, respectively.
        - *pwr* is a Pin object connected to the LCD's power/enabled pin.
        - *i2c* is an I2C object connected to the LCD's I2C interface.
        - *spi* is an SPI object connected to the LCD's SPI interface.
        - *i2c_addr* is the I2C address of the display.

    One must specify either a valid *connect* or all of *pwr*, *i2c* and *spi*.
    If a valid *connect* is given then any of *pwr*, *i2c* or *spi* which are
    not passed as parameters (i.e. they are ``None``) will be created based on the
    value of *connect*.  This allows to override the default interface to the
    display if needed.

    The default values are:

        - "X" is for the X-skin and uses:
          ``pwr=Pin("X4")``, ``i2c=I2C("X")``, ``spi=SPI("X")``
        - "Y" is for the Y-skin and uses:
          ``pwr=Pin("Y4")``, ``i2c=I2C("Y")``, ``spi=SPI("Y")``
        - "XY" is for the right-side and uses:
          ``pwr=Pin("X4")``, ``i2c=I2C("Y")``, ``spi=SPI("X")``
        - "YX" is for the left-side and uses:
          ``pwr=Pin("Y4")``, ``i2c=I2C("X")``, ``spi=SPI("Y")``

    See `this image <http://micropython.org/resources/LCD160CRv10-positions.jpg>`_
    for how the display can be connected to the pyboard.
    """

    w: Any
    #     The width and height of the display, respectively, in pixels.  These
    #     members are updated when calling :meth:`LCD160CR.set_orient` and should
    #     be considered read-only.
    h: Any

    def __init__(
        self, connect=None, *, pwr=None, i2c=None, spi=None, i2c_addr=98
    ) -> None:
        ...

    @staticmethod
    def rgb(r, g, b) -> int:
        """
        Return a 16-bit integer representing the given rgb color values.  The
        16-bit value can be used to set the font color (see
        :meth:`LCD160CR.set_text_color`) pen color (see :meth:`LCD160CR.set_pen`)
        and draw individual pixels.
        """
        ...

    @staticmethod
    def clip_line(data, w, h) -> Any:
        """
        Clip the given line data.  This is for internal use.
        """
        ...

    def set_power(self, on) -> None:
        """
        Turn the display on or off, depending on the given value of *on*: 0 or ``False``
        will turn the display off, and 1 or ``True`` will turn it on.
        """
        ...

    def set_orient(self, orient) -> None:
        """
        Set the orientation of the display.  The *orient* parameter can be one
        of `PORTRAIT`, `LANDSCAPE`, `PORTRAIT_UPSIDEDOWN`, `LANDSCAPE_UPSIDEDOWN`.
        """
        ...

    def set_brightness(self, value) -> None:
        """
        Set the brightness of the display, between 0 and 31.
        """
        ...

    def set_i2c_addr(self, addr) -> None:
        """
        Set the I2C address of the display.  The *addr* value must have the
        lower 2 bits cleared.
        """
        ...

    def set_uart_baudrate(self, baudrate) -> None:
        """
        Set the baudrate of the UART interface.
        """
        ...

    def set_startup_deco(self, value) -> None:
        """
        Set the start-up decoration of the display.  The *value* parameter can be a
        logical or of `STARTUP_DECO_NONE`, `STARTUP_DECO_MLOGO`, `STARTUP_DECO_INFO`.
        """
        ...

    def save_to_flash(self) -> Any:
        """
        Save the following parameters to flash so they persist on restart and power up:
        initial decoration, orientation, brightness, UART baud rate, I2C address.
        """
        ...

    def set_pixel(self, x, y, c) -> None:
        """
        Set the specified pixel to the given color.  The color should be a 16-bit
        integer and can be created by :meth:`LCD160CR.rgb`.
        """
        ...

    def get_pixel(self, x, y) -> Any:
        """
        Get the 16-bit value of the specified pixel.
        """
        ...

    def get_line(self, x, y, buf) -> Any:
        """
        Low-level method to get a line of pixels into the given buffer.
        To read *n* pixels *buf* should be *2*n+1* bytes in length.  The first byte
        is a dummy byte and should be ignored, and subsequent bytes represent the
        pixels in the line starting at coordinate *(x, y)*.
        """
        ...

    def screen_dump(self, buf, x=0, y=0, w=None, h=None) -> Any:
        """
        Dump the contents of the screen to the given buffer.  The parameters *x* and *y*
        specify the starting coordinate, and *w* and *h* the size of the region.  If *w*
        or *h* are ``None`` then they will take on their maximum values, set by the size
        of the screen minus the given *x* and *y* values.  *buf* should be large enough
        to hold ``2*w*h`` bytes.  If it's smaller then only the initial horizontal lines
        will be stored.
        """
        ...

    def screen_load(self, buf) -> None:
        """
        Load the entire screen from the given buffer.
        """
        ...

    def set_pos(self, x, y) -> None:
        """
        Set the position for text output using :meth:`LCD160CR.write`.  The position
        is the upper-left corner of the text.
        """
        ...

    def set_text_color(self, fg, bg) -> None:
        """
        Set the foreground and background color of the text.
        """
        ...

    def set_font(self, font, scale=0, bold=0, trans=0, scroll=0) -> None:
        """
        Set the font for the text.  Subsequent calls to `write` will use the newly
        configured font.  The parameters are:

            - *font* is the font family to use, valid values are 0, 1, 2, 3.
            - *scale* is a scaling value for each character pixel, where the pixels
              are drawn as a square with side length equal to *scale + 1*.  The value
              can be between 0 and 63.
            - *bold* controls the number of pixels to overdraw each character pixel,
              making a bold effect.  The lower 2 bits of *bold* are the number of
              pixels to overdraw in the horizontal direction, and the next 2 bits are
              for the vertical direction.  For example, a *bold* value of 5 will
              overdraw 1 pixel in both the horizontal and vertical directions.
            - *trans* can be either 0 or 1 and if set to 1 the characters will be
              drawn with a transparent background.
            - *scroll* can be either 0 or 1 and if set to 1 the display will do a
              soft scroll if the text moves to the next line.
        """
        ...

    def write(self, s) -> None:
        """
        Write text to the display, using the current position, color and font.
        As text is written the position is automatically incremented.  The
        display supports basic VT100 control codes such as newline and backspace.
        """
        ...

    def set_pen(self, line, fill) -> None:
        """
        Set the line and fill color for primitive shapes.
        """
        ...

    def erase(self) -> Any:
        """
        Erase the entire display to the pen fill color.
        """
        ...

    def dot(self, x, y) -> None:
        """
        Draw a single pixel at the given location using the pen line color.
        """
        ...

    def rect(self, x, y, w, h) -> Any:
        ...

    def rect_outline(self, x, y, w, h) -> Any:
        ...

    def rect_interior(self, x, y, w, h) -> None:
        """
        Draw a rectangle at the given location and size using the pen line
        color for the outline, and the pen fill color for the interior.
        The `rect` method draws the outline and interior, while the other methods
        just draw one or the other.
        """
        ...

    def line(self, x1, y1, x2, y2) -> None:
        """
        Draw a line between the given coordinates using the pen line color.
        """
        ...

    def dot_no_clip(self, x, y) -> Any:
        ...

    def rect_no_clip(self, x, y, w, h) -> Any:
        ...

    def rect_outline_no_clip(self, x, y, w, h) -> Any:
        ...

    def rect_interior_no_clip(self, x, y, w, h) -> Any:
        ...

    def line_no_clip(self, x1, y1, x2, y2) -> Any:
        """
        These methods are as above but don't do any clipping on the input
        coordinates.  They are faster than the clipping versions and can be
        used when you know that the coordinates are within the display.
        """
        ...

    def poly_dot(self, data) -> None:
        """
        Draw a sequence of dots using the pen line color.
        The *data* should be a buffer of bytes, with each successive pair of
        bytes corresponding to coordinate pairs (x, y).
        """
        ...

    def poly_line(self, data) -> Any:
        """
        Similar to :meth:`LCD160CR.poly_dot` but draws lines between the dots.
        """
        ...

    def touch_config(self, calib=False, save=False, irq=None) -> None:
        """
        Configure the touch panel:

            - If *calib* is ``True`` then the call will trigger a touch calibration of
              the resistive touch sensor.  This requires the user to touch various
              parts of the screen.
            - If *save* is ``True`` then the touch parameters will be saved to NVRAM
              to persist across reset/power up.
            - If *irq* is ``True`` then the display will be configured to pull the IRQ
              line low when a touch force is detected.  If *irq* is ``False`` then this
              feature is disabled.  If *irq* is ``None`` (the default value) then no
              change is made to this setting.
        """
        ...

    def is_touched(self) -> bool:
        """
        Returns a boolean: ``True`` if there is currently a touch force on the screen,
        ``False`` otherwise.
        """
        ...

    def get_touch(self) -> Tuple:
        """
        Returns a 3-tuple of: *(active, x, y)*.  If there is currently a touch force
        on the screen then *active* is 1, otherwise it is 0.  The *x* and *y* values
        indicate the position of the current or most recent touch.
        """
        ...

    def set_spi_win(self, x, y, w, h) -> None:
        """
        Set the window that SPI data is written to.
        """
        ...

    def fast_spi(self, flush=True) -> SPI:
        """
        Ready the display to accept RGB pixel data on the SPI bus, resetting the location
        of the first byte to go to the top-left corner of the window set by
        :meth:`LCD160CR.set_spi_win`.
        The method returns an SPI object which can be used to write the pixel data.

        Pixels should be sent as 16-bit RGB values in the 5-6-5 format.  The destination
        counter will increase as data is sent, and data can be sent in arbitrary sized
        chunks.  Once the destination counter reaches the end of the window specified by
        :meth:`LCD160CR.set_spi_win` it will wrap around to the top-left corner of that window.
        """
        ...

    def show_framebuf(self, buf) -> None:
        """
        Show the given buffer on the display.  *buf* should be an array of bytes containing
        the 16-bit RGB values for the pixels, and they will be written to the area
        specified by :meth:`LCD160CR.set_spi_win`, starting from the top-left corner.

        The `framebuf <framebuf.html>`_ module can be used to construct frame buffers
        and provides drawing primitives. Using a frame buffer will improve
        performance of animations when compared to drawing directly to the screen.
        """
        ...

    def set_scroll(self, on) -> None:
        """
        Turn scrolling on or off.  This controls globally whether any window regions will
        scroll.
        """
        ...

    def set_scroll_win(
        self, win, x=-1, y=0, w=0, h=0, vec=0, pat=0, fill=0x07E0, color=0
    ) -> None:
        """
        Configure a window region for scrolling:

            - *win* is the window id to configure.  There are 0..7 standard windows for
              general purpose use.  Window 8 is the text scroll window (the ticker).
            - *x*, *y*, *w*, *h* specify the location of the window in the display.
            - *vec* specifies the direction and speed of scroll: it is a 16-bit value
              of the form ``0bF.ddSSSSSSSSSSSS``.  *dd* is 0, 1, 2, 3 for +x, +y, -x,
              -y scrolling. *F* sets the speed format, with 0 meaning that the window
              is shifted *S % 256* pixel every frame, and 1 meaning that the window
              is shifted 1 pixel every *S* frames.
            - *pat* is a 16-bit pattern mask for the background.
            - *fill* is the fill color.
            - *color* is the extra color, either of the text or pattern foreground.
        """
        ...

    def set_scroll_win_param(self, win, param, value) -> Any:
        """
        Set a single parameter of a scrolling window region:

            - *win* is the window id, 0..8.
            - *param* is the parameter number to configure, 0..7, and corresponds
              to the parameters in the `set_scroll_win` method.
            - *value* is the value to set.
        """
        ...

    def set_scroll_buf(self, s) -> None:
        """
        Set the string for scrolling in window 8.  The parameter *s* must be a string
        with length 32 or less.
        """
        ...

    def jpeg(self, buf) -> None:
        """
        Display a JPEG.  *buf* should contain the entire JPEG data. JPEG data should
        not include EXIF information. The following encodings are supported: Baseline
        DCT, Huffman coding, 8 bits per sample, 3 color components, YCbCr4:2:2.
        The origin of the JPEG is set by :meth:`LCD160CR.set_pos`.
        """
        ...

    def jpeg_start(self, total_len) -> Any:
        ...

    def jpeg_data(self, buf) -> None:
        """
        Display a JPEG with the data split across multiple buffers.  There must be
        a single call to `jpeg_start` to begin with, specifying the total number of
        bytes in the JPEG.  Then this number of bytes must be transferred to the
        display using one or more calls to the `jpeg_data` command.
        """
        ...

    def feed_wdt(self) -> Any:
        """
        The first call to this method will start the display's internal watchdog
        timer.  Subsequent calls will feed the watchdog.  The timeout is roughly 30
        seconds.
        """
        ...

    def reset(self) -> None:
        """
        Reset the display.
        """
        ...<|MERGE_RESOLUTION|>--- conflicted
+++ resolved
@@ -5,11 +5,7 @@
 """
 
 # source version: latest
-<<<<<<< HEAD
-# origin module:: micropython\docs\library\lcd160cr.rst
-=======
 # origin module:: micropython/docs/library/lcd160cr.rst
->>>>>>> e86cd88d
 from typing import Any, Tuple
 from .machine import SPI
 
