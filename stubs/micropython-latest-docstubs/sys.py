--- conflicted
+++ resolved
@@ -5,11 +5,7 @@
 """
 
 # source version: latest
-<<<<<<< HEAD
-# origin module:: micropython\docs\library\sys.rst
-=======
 # origin module:: micropython/docs/library/sys.rst
->>>>>>> e86cd88d
 from typing import Any, Dict, List, Tuple
 
 #    A mutable list of arguments the current program was started with.
