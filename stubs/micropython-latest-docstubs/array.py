--- conflicted
+++ resolved
@@ -9,11 +9,7 @@
 """
 
 # source version: latest
-<<<<<<< HEAD
-# origin module:: micropython\docs\library\array.rst
-=======
 # origin module:: micropython/docs/library/array.rst
->>>>>>> e86cd88d
 from typing import Any, Optional
 
 
