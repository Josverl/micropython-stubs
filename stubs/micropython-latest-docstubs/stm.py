"""
functionality specific to STM32 MCUs. See: https://docs.micropython.org/en/latest/library/stm.html

This module provides functionality specific to STM32 microcontrollers, including
direct access to peripheral registers.
"""

# + module: stm.rst
# source version: latest
<<<<<<< HEAD
# origin module:: micropython\docs\library\stm.rst
=======
# origin module:: micropython/docs/library/stm.rst
>>>>>>> e86cd88d
from typing import Any, Tuple

#     Read/write 8 bits of memory.
mem8: Any
#     Read/write 16 bits of memory.
mem16: Any
#     Read/write 32 bits of memory.
#
# Use subscript notation ``[...]`` to index these objects with the address of
# interest.
#
# These memory objects can be used in combination with the peripheral register
# constants to read and write registers of the MCU hardware peripherals, as well
# as all other areas of address space.
#
mem32: int
#     Base address of the GPIOA peripheral.
GPIOA: int
#     Base address of the GPIOB peripheral.
GPIOB: int
#     Offset of the GPIO bit set/reset register.
GPIO_BSRR: Any
#     Offset of the GPIO input data register.
GPIO_IDR: Any
#     Offset of the GPIO output data register.
#
# Constants that are named after a peripheral, like ``GPIOA``, are the absolute
# address of that peripheral.  Constants that have a prefix which is the name of a
# peripheral, like ``GPIO_BSRR``, are relative offsets of the register.  Accessing
# peripheral registers requires adding the absolute base address of the peripheral
# and the relative register offset.  For example ``GPIOA + GPIO_BSRR`` is the
# full, absolute address of the ``GPIOA->BSRR`` register.
#
# Example use:
GPIO_ODR: int


def rfcore_status() -> int:
    """
    Returns the status of the second CPU as an integer (the first word of device
    info table).
    """
    ...


def rfcore_fw_version(id) -> Tuple:
    """
    Get the version of the firmware running on the second CPU.  Pass in 0 for
    *id* to get the FUS version, and 1 to get the WS version.

    Returns a 5-tuple with the full version number.
    """
    ...


def rfcore_sys_hci(ogf, ocf, data, timeout_ms=0) -> bytes:
    """
    Execute a HCI command on the SYS channel.  The execution is synchronous.

    Returns a bytes object with the result of the SYS command.
    """
    ...<|MERGE_RESOLUTION|>--- conflicted
+++ resolved
@@ -7,11 +7,7 @@
 
 # + module: stm.rst
 # source version: latest
-<<<<<<< HEAD
-# origin module:: micropython\docs\library\stm.rst
-=======
 # origin module:: micropython/docs/library/stm.rst
->>>>>>> e86cd88d
 from typing import Any, Tuple
 
 #     Read/write 8 bits of memory.
