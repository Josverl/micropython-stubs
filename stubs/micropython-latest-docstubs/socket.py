"""
socket module. See: https://docs.micropython.org/en/latest/library/socket.html

|see_cpython_module| :mod:`python:socket` https://docs.python.org/3/library/socket.html .

This module provides access to the BSD socket interface.
"""

# source version: latest
<<<<<<< HEAD
# origin module:: micropython\docs\library\socket.rst
=======
# origin module:: micropython/docs/library/socket.rst
>>>>>>> e86cd88d
from typing import Any, IO, Optional, Tuple

#    Address family types. Availability depends on a particular :term:`MicroPython port`.
AF_INET: Any
#    Address family types. Availability depends on a particular :term:`MicroPython port`.
AF_INET6: Any
#    Socket types.
SOCK_STREAM: Any
#    Socket types.
SOCK_DGRAM: Any
#    IP protocol numbers. Availability depends on a particular :term:`MicroPython port`.
#    Note that you don't need to specify these in a call to `socket.socket()`,
#    because `SOCK_STREAM` socket type automatically selects `IPPROTO_TCP`, and
#    `SOCK_DGRAM` - `IPPROTO_UDP`. Thus, the only real use of these constants
#    is as an argument to `setsockopt()`.
IPPROTO_UDP: Any
#    IP protocol numbers. Availability depends on a particular :term:`MicroPython port`.
#    Note that you don't need to specify these in a call to `socket.socket()`,
#    because `SOCK_STREAM` socket type automatically selects `IPPROTO_TCP`, and
#    `SOCK_DGRAM` - `IPPROTO_UDP`. Thus, the only real use of these constants
#    is as an argument to `setsockopt()`.
IPPROTO_TCP: Any
#    Socket option levels (an argument to `setsockopt()`). The exact
#    inventory depends on a :term:`MicroPython port`.
# SOL_* : Any
#    Socket options (an argument to `setsockopt()`). The exact
#    inventory depends on a :term:`MicroPython port`.
#
# Constants specific to WiPy:
# SO_* : Any
#     Special protocol value to create SSL-compatible socket.
IPPROTO_SEC: Any


class socket:
    """
    Create a new socket using the given address family, socket type and
    protocol number. Note that specifying *proto* in most cases is not
    required (and not recommended, as some MicroPython ports may omit
    ``IPPROTO_*`` constants). Instead, *type* argument will select needed
    protocol automatically::

         # Create STREAM TCP socket
         socket(AF_INET, SOCK_STREAM)
         # Create DGRAM UDP socket
         socket(AF_INET, SOCK_DGRAM)
    """

    def __init__(self, af=AF_INET, type=SOCK_STREAM, proto=IPPROTO_TCP, /) -> None:
        ...

    def close(self) -> Any:
        """
        Mark the socket closed and release all resources. Once that happens, all future operations
        on the socket object will fail. The remote end will receive EOF indication if
        supported by protocol.

        Sockets are automatically closed when they are garbage-collected, but it is recommended
        to `close()` them explicitly as soon you finished working with them.
        """
        ...

    def bind(self, address) -> Any:
        """
        Bind the socket to *address*. The socket must not already be bound.
        """
        ...

    def listen(self, backlog: Optional[Any]) -> None:
        """
        Enable a server to accept connections. If *backlog* is specified, it must be at least 0
        (if it's lower, it will be set to 0); and specifies the number of unaccepted connections
        that the system will allow before refusing new connections. If not specified, a default
        reasonable value is chosen.
        """
        ...

    def accept(self) -> Tuple:
        """
        Accept a connection. The socket must be bound to an address and listening for connections.
        The return value is a pair (conn, address) where conn is a new socket object usable to send
        and receive data on the connection, and address is the address bound to the socket on the
        other end of the connection.
        """
        ...

    def connect(self, address) -> None:
        """
        Connect to a remote socket at *address*.
        """
        ...

    def send(self, bytes) -> int:
        """
        Send data to the socket. The socket must be connected to a remote socket.
        Returns number of bytes sent, which may be smaller than the length of data
        ("short write").
        """
        ...

    def sendall(self, bytes) -> int:
        """
        Send all data to the socket. The socket must be connected to a remote socket.
        Unlike `send()`, this method will try to send all of data, by sending data
        chunk by chunk consecutively.

        The behaviour of this method on non-blocking sockets is undefined. Due to this,
        on MicroPython, it's recommended to use `write()` method instead, which
        has the same "no short writes" policy for blocking sockets, and will return
        number of bytes sent on non-blocking sockets.
        """
        ...

    def recv(self, bufsize) -> bytes:
        """
        Receive data from the socket. The return value is a bytes object representing the data
        received. The maximum amount of data to be received at once is specified by bufsize.
        """
        ...

    def sendto(self, bytes, address) -> None:
        """
        Send data to the socket. The socket should not be connected to a remote socket, since the
        destination socket is specified by *address*.
        """
        ...

    def recvfrom(self, bufsize) -> Tuple:
        """
        Receive data from the socket. The return value is a pair *(bytes, address)* where *bytes* is a
        bytes object representing the data received and *address* is the address of the socket sending
        the data.
        """
        ...

    def setsockopt(self, level, optname, value) -> None:
        """
        Set the value of the given socket option. The needed symbolic constants are defined in the
        socket module (SO_* etc.). The *value* can be an integer or a bytes-like object representing
        a buffer.
        """
        ...

    def settimeout(self, value) -> Any:
        """
        **Note**: Not every port supports this method, see below.

        Set a timeout on blocking socket operations. The value argument can be a nonnegative floating
        point number expressing seconds, or None. If a non-zero value is given, subsequent socket operations
        will raise an `OSError` exception if the timeout period value has elapsed before the operation has
        completed. If zero is given, the socket is put in non-blocking mode. If None is given, the socket
        is put in blocking mode.

        Not every :term:`MicroPython port` supports this method. A more portable and
        generic solution is to use `select.poll` object. This allows to wait on
        multiple objects at the same time (and not just on sockets, but on generic
        `stream` objects which support polling). Example::

             # Instead of:
             s.settimeout(1.0)  # time in seconds
             s.read(10)  # may timeout

             # Use:
             poller = select.poll()
             poller.register(s, select.POLLIN)
             res = poller.poll(1000)  # time in milliseconds
             if not res:
                 # s is still not ready for input, i.e. operation timed out
        """
        ...

    def setblocking(self, flag) -> Any:
        """
        Set blocking or non-blocking mode of the socket: if flag is false, the socket is set to non-blocking,
        else to blocking mode.

        This method is a shorthand for certain `settimeout()` calls:

        * ``sock.setblocking(True)`` is equivalent to ``sock.settimeout(None)``
        * ``sock.setblocking(False)`` is equivalent to ``sock.settimeout(0)``
        """
        ...

    def makefile(self, mode="rb", buffering=0, /) -> IO:
        """
        Return a file object associated with the socket. The exact returned type depends on the arguments
        given to makefile(). The support is limited to binary modes only ('rb', 'wb', and 'rwb').
        CPython's arguments: *encoding*, *errors* and *newline* are not supported.
        """
        ...

    def read(self, size: Optional[Any]) -> bytes:
        """
        Read up to size bytes from the socket. Return a bytes object. If *size* is not given, it
        reads all data available from the socket until EOF; as such the method will not return until
        the socket is closed. This function tries to read as much data as
        requested (no "short reads"). This may be not possible with
        non-blocking socket though, and then less data will be returned.
        """
        ...

    def readinto(self, buf, nbytes: Optional[Any]) -> int:
        """
        Read bytes into the *buf*.  If *nbytes* is specified then read at most
        that many bytes.  Otherwise, read at most *len(buf)* bytes. Just as
        `read()`, this method follows "no short reads" policy.

        Return value: number of bytes read and stored into *buf*.
        """
        ...

    def readline(self) -> Any:
        """
        Read a line, ending in a newline character.

        Return value: the line read.
        """
        ...

    def write(self, buf) -> int:
        """
        Write the buffer of bytes to the socket. This function will try to
        write all data to a socket (no "short writes"). This may be not possible
        with a non-blocking socket though, and returned value will be less than
        the length of *buf*.

        Return value: number of bytes written.
        """
        ...


class error(Exception):
    ...


def getaddrinfo(host, port, af=0, type=0, proto=0, flags=0, /) -> Any:
    """
    Translate the host/port argument into a sequence of 5-tuples that contain all the
    necessary arguments for creating a socket connected to that service. Arguments
    *af*, *type*, and *proto* (which have the same meaning as for the `socket()` function)
    can be used to filter which kind of addresses are returned. If a parameter is not
    specified or zero, all combinations of addresses can be returned (requiring
    filtering on the user side).

    The resulting list of 5-tuples has the following structure::

       (family, type, proto, canonname, sockaddr)

    The following example shows how to connect to a given url::

       s = socket.socket()
       # This assumes that if "type" is not specified, an address for
       # SOCK_STREAM will be returned, which may be not true
       s.connect(socket.getaddrinfo('www.micropython.org', 80)[0][-1])

    Recommended use of filtering params::

       s = socket.socket()
       # Guaranteed to return an address which can be connect'ed to for
       # stream operation.
       s.connect(socket.getaddrinfo('www.micropython.org', 80, 0, SOCK_STREAM)[0][-1])
    """
    ...


def inet_ntop(af, bin_addr) -> Any:
    """
    Convert a binary network address *bin_addr* of the given address family *af*
    to a textual representation::

         >>> socket.inet_ntop(socket.AF_INET, b"\x7f\0\0\1")
         '127.0.0.1'
    """
    ...


def inet_pton(af, txt_addr) -> Any:
    """
    Convert a textual network address *txt_addr* of the given address family *af*
    to a binary representation::

         >>> socket.inet_pton(socket.AF_INET, "1.2.3.4")
         b'\x01\x02\x03\x04'
    """
    ...<|MERGE_RESOLUTION|>--- conflicted
+++ resolved
@@ -7,11 +7,7 @@
 """
 
 # source version: latest
-<<<<<<< HEAD
-# origin module:: micropython\docs\library\socket.rst
-=======
 # origin module:: micropython/docs/library/socket.rst
->>>>>>> e86cd88d
 from typing import Any, IO, Optional, Tuple
 
 #    Address family types. Availability depends on a particular :term:`MicroPython port`.
