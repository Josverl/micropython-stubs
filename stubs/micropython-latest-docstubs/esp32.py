"""
functionality specific to the ESP32. See: https://docs.micropython.org/en/latest/library/esp32.html

The ``esp32`` module contains functions and classes specifically aimed at
controlling ESP32 modules.

"""

# + module: esp32.rst
# source version: latest
<<<<<<< HEAD
# origin module:: micropython\docs\library\esp32.rst
=======
# origin module:: micropython/docs/library/esp32.rst
>>>>>>> e86cd88d
from __future__ import annotations
from typing import Any, List, Optional, Tuple

#     Used in `idf_heap_info`.
HEAP_DATA: Any
#     Used in `idf_heap_info`.
HEAP_EXEC: Any
#    Selects the wake level for pins.
WAKEUP_ALL_LOW: Any
#    Selects the wake level for pins.
WAKEUP_ANY_HIGH: Any


class Partition:
    """
    Create an object representing a partition.  *id* can be a string which is the label
    of the partition to retrieve, or one of the constants: ``BOOT`` or ``RUNNING``.
    """

    #     Used in the `Partition` constructor to fetch various partitions: ``BOOT`` is the
    #     partition that will be booted at the next reset and ``RUNNING`` is the currently
    #     running partition.
    BOOT: Any
    #     Used in the `Partition` constructor to fetch various partitions: ``BOOT`` is the
    #     partition that will be booted at the next reset and ``RUNNING`` is the currently
    #     running partition.
    RUNNING: Any
    #     Used in `Partition.find` to specify the partition type: ``APP`` is for bootable
    #     firmware partitions (typically labelled ``factory``, ``ota_0``, ``ota_1``), and
    #     ``DATA`` is for other partitions, e.g. ``nvs``, ``otadata``, ``phy_init``, ``vfs``.
    TYPE_APP: Any
    #     Used in `Partition.find` to specify the partition type: ``APP`` is for bootable
    #     firmware partitions (typically labelled ``factory``, ``ota_0``, ``ota_1``), and
    #     ``DATA`` is for other partitions, e.g. ``nvs``, ``otadata``, ``phy_init``, ``vfs``.
    TYPE_DATA: Any

    def __init__(self, id) -> None:
        ...

    @classmethod
    def find(cls, type=TYPE_APP, subtype=0xFF, label=None) -> List:
        """
        Find a partition specified by *type*, *subtype* and *label*.  Returns a
        (possibly empty) list of Partition objects. Note: ``subtype=0xff`` matches any subtype
        and ``label=None`` matches any label.
        """
        ...

    def info(self) -> Tuple:
        """
        Returns a 6-tuple ``(type, subtype, addr, size, label, encrypted)``.
        """
        ...

    def readblocks(self, block_num, buf, offset: Optional[int]) -> Any:
        ...

    def writeblocks(self, block_num, buf, offset: Optional[int]) -> Any:
        ...

    def ioctl(self, cmd, arg) -> Any:
        """
        These methods implement the simple and :ref:`extended
        <block-device-interface>` block protocol defined by
        :class:`os.AbstractBlockDev`.
        """
        ...

    def set_boot(self) -> None:
        """
        Sets the partition as the boot partition.
        """
        ...

    def get_next_update(self) -> Partition:
        """
        Gets the next update partition after this one, and returns a new Partition object.
        Typical usage is ``Partition(Partition.RUNNING).get_next_update()``
        which returns the next partition to update given the current running one.
        """
        ...

    @classmethod
    def mark_app_valid_cancel_rollback(
        cls,
    ) -> Any:
        """
        Signals that the current boot is considered successful.
        Calling ``mark_app_valid_cancel_rollback`` is required on the first boot of a new
        partition to avoid an automatic rollback at the next boot.
        This uses the ESP-IDF "app rollback" feature with "CONFIG_BOOTLOADER_APP_ROLLBACK_ENABLE"
        and  an ``OSError(-261)`` is raised if called on firmware that doesn't have the
        feature enabled.
        It is OK to call ``mark_app_valid_cancel_rollback`` on every boot and it is not
        necessary when booting firmare that was loaded using esptool.
        """
        ...


class RMT:
    """
    This class provides access to one of the eight RMT channels. *channel* is
    required and identifies which RMT channel (0-7) will be configured. *pin*,
    also required, configures which Pin is bound to the RMT channel. *clock_div*
    is an 8-bit clock divider that divides the source clock (80MHz) to the RMT
    channel allowing the resolution to be specified. *idle_level* specifies
    what level the output will be when no transmission is in progress and can
    be any value that converts to a boolean, with ``True`` representing high
    voltage and ``False`` representing low.

    To enable the transmission carrier feature, *tx_carrier* should be a tuple
    of three positive integers: carrier frequency, duty percent (``0`` to
    ``100``) and the output level to apply the carrier to (a boolean as per
    *idle_level*).
    """

    def __init__(
        self, channel, *, pin=None, clock_div=8, idle_level=False, tx_carrier=None
    ) -> None:
        ...

    def source_freq(self) -> Any:
        """
        Returns the source clock frequency. Currently the source clock is not
        configurable so this will always return 80MHz.
        """
        ...

    def clock_div(self) -> Any:
        """
        Return the clock divider. Note that the channel resolution is
        ``1 / (source_freq / clock_div)``.
        """
        ...

    def wait_done(self, *, timeout=0) -> bool:
        """
        Returns ``True`` if the channel is idle or ``False`` if a sequence of
        pulses started with `RMT.write_pulses` is being transmitted. If the
        *timeout* keyword argument is given then block for up to this many
        milliseconds for transmission to complete.
        """
        ...

    def loop(self, enable_loop) -> None:
        """
        Configure looping on the channel. *enable_loop* is bool, set to ``True`` to
        enable looping on the *next* call to `RMT.write_pulses`. If called with
        ``False`` while a looping sequence is currently being transmitted then the
        current loop iteration will be completed and then transmission will stop.
        """
        ...

    def write_pulses(self, duration, data=True) -> Any:
        """
        Begin transmitting a sequence. There are three ways to specify this:

        **Mode 1:** *duration* is a list or tuple of durations. The optional *data*
        argument specifies the initial output level. The output level will toggle
        after each duration.

        **Mode 2:** *duration* is a positive integer and *data* is a list or tuple
        of output levels. *duration* specifies a fixed duration for each.

        **Mode 3:** *duration* and *data* are lists or tuples of equal length,
        specifying individual durations and the output level for each.

        Durations are in integer units of the channel resolution (as described
        above), between 1 and 32767 units. Output levels are any value that can
        be converted to a boolean, with ``True`` representing high voltage and
        ``False`` representing low.

        If transmission of an earlier sequence is in progress then this method will
        block until that transmission is complete before beginning the new sequence.

        If looping has been enabled with `RMT.loop`, the sequence will be
        repeated indefinitely. Further calls to this method will block until the
        end of the current loop iteration before immediately beginning to loop the
        new sequence of pulses. Looping sequences longer than 126 pulses is not
        supported by the hardware.

        """
        ...


class ULP:
    """
    This class provides access to the Ultra-Low-Power co-processor.
    """

    def __init__(self) -> None:
        ...

    def set_wakeup_period(self, period_index, period_us) -> None:
        """
        Set the wake-up period.
        """
        ...

    def load_binary(self, load_addr, program_binary) -> None:
        """
        Load a *program_binary* into the ULP at the given *load_addr*.
        """
        ...

    def run(self, entry_point) -> Any:
        """
        Start the ULP running at the given *entry_point*.

        """
        ...


class NVS:
    """
    Create an object providing access to a namespace (which is automatically created if not
    present).
    """

    def __init__(self, namespace) -> None:
        ...

    def set_i32(self, key, value) -> None:
        """
        Sets a 32-bit signed integer value for the specified key. Remember to call *commit*!
        """
        ...

    def get_i32(self, key) -> int:
        """
        Returns the signed integer value for the specified key. Raises an OSError if the key does not
        exist or has a different type.
        """
        ...

    def set_blob(self, key, value) -> None:
        """
        Sets a binary blob value for the specified key. The value passed in must support the buffer
        protocol, e.g. bytes, bytearray, str. (Note that esp-idf distinguishes blobs and strings, this
        method always writes a blob even if a string is passed in as value.)
        Remember to call *commit*!
        """
        ...

    def get_blob(self, key, buffer) -> int:
        """
        Reads the value of the blob for the specified key into the buffer, which must be a bytearray.
        Returns the actual length read. Raises an OSError if the key does not exist, has a different
        type, or if the buffer is too small.
        """
        ...

    def erase_key(self, key) -> Any:
        """
        Erases a key-value pair.
        """
        ...

    def commit(self) -> Any:
        """
        Commits changes made by *set_xxx* methods to flash.
        """
        ...


def wake_on_touch(wake) -> None:
    """
    Configure whether or not a touch will wake the device from sleep.
    *wake* should be a boolean value.
    """
    ...


def wake_on_ext0(pin, level) -> None:
    """
    Configure how EXT0 wakes the device from sleep.  *pin* can be ``None``
    or a valid Pin object.  *level* should be ``esp32.WAKEUP_ALL_LOW`` or
    ``esp32.WAKEUP_ANY_HIGH``.
    """
    ...


def wake_on_ext1(pins, level) -> None:
    """
    Configure how EXT1 wakes the device from sleep.  *pins* can be ``None``
    or a tuple/list of valid Pin objects.  *level* should be ``esp32.WAKEUP_ALL_LOW``
    or ``esp32.WAKEUP_ANY_HIGH``.
    """
    ...


def raw_temperature() -> int:
    """
    Read the raw value of the internal temperature sensor, returning an integer.
    """
    ...


def hall_sensor() -> int:
    """
    Read the raw value of the internal Hall sensor, returning an integer.
    """
    ...


def idf_heap_info(capabilities) -> List[Tuple]:
    """
    Returns information about the ESP-IDF heap memory regions. One of them contains
    the MicroPython heap and the others are used by ESP-IDF, e.g., for network
    buffers and other data. This data is useful to get a sense of how much memory
    is available to ESP-IDF and the networking stack in particular. It may shed
    some light on situations where ESP-IDF operations fail due to allocation failures.
    The information returned is *not* useful to troubleshoot Python allocation failures,
    use `micropython.mem_info()` instead.

    The capabilities parameter corresponds to ESP-IDF's ``MALLOC_CAP_XXX`` values but the
    two most useful ones are predefined as `esp32.HEAP_DATA` for data heap regions and
    `esp32.HEAP_EXEC` for executable regions as used by the native code emitter.

    The return value is a list of 4-tuples, where each 4-tuple corresponds to one heap
    and contains: the total bytes, the free bytes, the largest free block, and
    the minimum free seen over time.

    Example after booting::

        >>> import esp32; esp32.idf_heap_info(esp32.HEAP_DATA)
        [(240, 0, 0, 0), (7288, 0, 0, 0), (16648, 4, 4, 4), (79912, 35712, 35512, 35108),
         (15072, 15036, 15036, 15036), (113840, 0, 0, 0)]
    """
    ...<|MERGE_RESOLUTION|>--- conflicted
+++ resolved
@@ -8,11 +8,7 @@
 
 # + module: esp32.rst
 # source version: latest
-<<<<<<< HEAD
-# origin module:: micropython\docs\library\esp32.rst
-=======
 # origin module:: micropython/docs/library/esp32.rst
->>>>>>> e86cd88d
 from __future__ import annotations
 from typing import Any, List, Optional, Tuple
 
