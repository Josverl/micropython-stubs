--- conflicted
+++ resolved
@@ -105,11 +105,7 @@
 """
 
 # source version: latest
-<<<<<<< HEAD
-# origin module:: micropython\docs\library\re.rst
-=======
 # origin module:: micropython/docs/library/re.rst
->>>>>>> e86cd88d
 from typing import Any, List, Optional, Tuple
 
 #    Flag value, display debug information about compiled expression.
