--- conflicted
+++ resolved
@@ -9,11 +9,7 @@
 """
 
 # source version: latest
-<<<<<<< HEAD
-# origin module:: micropython\docs\library\os.rst
-=======
 # origin module:: micropython/docs/library/os.rst
->>>>>>> e86cd88d
 from typing import Any, IO, Iterator, Optional, Tuple
 
 
