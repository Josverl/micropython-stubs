--- conflicted
+++ resolved
@@ -12,11 +12,7 @@
         "sysname": "micropython"
     },
     "stubber": {
-<<<<<<< HEAD
         "version": "1.23.2",
-=======
-        "version": "1.23.2a0",
->>>>>>> eec53b76
         "stubtype": "documentation"
     },
     "modules": [
