--- conflicted
+++ resolved
@@ -105,7 +105,10 @@
             "module": "__init__"
         },
         {
-<<<<<<< HEAD
+            "file": "machine/__init__.pyi",
+            "module": "__init__"
+        },
+        {
             "file": "machine/ADC.pyi",
             "module": "ADC"
         },
@@ -126,39 +129,14 @@
             "module": "I2S"
         },
         {
+            "file": "machine/Pin.pyi",
+            "module": "Pin"
+        },
+        {
             "file": "machine/PWM.pyi",
             "module": "PWM"
-=======
-            "file": "machine/__init__.pyi",
-            "module": "__init__"
-        },
-        {
-            "file": "machine/ADC.pyi",
-            "module": "ADC"
-        },
-        {
-            "file": "machine/ADCBlock.pyi",
-            "module": "ADCBlock"
-        },
-        {
-            "file": "machine/ADCWiPy.pyi",
-            "module": "ADCWiPy"
-        },
-        {
-            "file": "machine/I2C.pyi",
-            "module": "I2C"
-        },
-        {
-            "file": "machine/I2S.pyi",
-            "module": "I2S"
->>>>>>> 00bd2a5f
-        },
-        {
-            "file": "machine/Pin.pyi",
-            "module": "Pin"
-        },
-        {
-<<<<<<< HEAD
+        },
+        {
             "file": "machine/RTC.pyi",
             "module": "RTC"
         },
@@ -171,31 +149,14 @@
             "module": "SDCard"
         },
         {
+            "file": "machine/Signal.pyi",
+            "module": "Signal"
+        },
+        {
             "file": "machine/SPI.pyi",
             "module": "SPI"
-=======
-            "file": "machine/PWM.pyi",
-            "module": "PWM"
-        },
-        {
-            "file": "machine/RTC.pyi",
-            "module": "RTC"
-        },
-        {
-            "file": "machine/SD.pyi",
-            "module": "SD"
-        },
-        {
-            "file": "machine/SDCard.pyi",
-            "module": "SDCard"
->>>>>>> 00bd2a5f
-        },
-        {
-            "file": "machine/Signal.pyi",
-            "module": "Signal"
-        },
-        {
-<<<<<<< HEAD
+        },
+        {
             "file": "machine/Timer.pyi",
             "module": "Timer"
         },
@@ -216,34 +177,6 @@
             "module": "WDT"
         },
         {
-            "file": "machine/__init__.pyi",
-            "module": "__init__"
-=======
-            "file": "machine/SPI.pyi",
-            "module": "SPI"
-        },
-        {
-            "file": "machine/Timer.pyi",
-            "module": "Timer"
-        },
-        {
-            "file": "machine/TimerWiPy.pyi",
-            "module": "TimerWiPy"
-        },
-        {
-            "file": "machine/UART.pyi",
-            "module": "UART"
-        },
-        {
-            "file": "machine/USBDevice.pyi",
-            "module": "USBDevice"
-        },
-        {
-            "file": "machine/WDT.pyi",
-            "module": "WDT"
->>>>>>> 00bd2a5f
-        },
-        {
             "file": "math/__init__.pyi",
             "module": "__init__"
         },
@@ -256,13 +189,10 @@
             "module": "__init__"
         },
         {
-<<<<<<< HEAD
-=======
             "file": "network/__init__.pyi",
             "module": "__init__"
         },
         {
->>>>>>> 00bd2a5f
             "file": "network/LAN.pyi",
             "module": "LAN"
         },
@@ -283,13 +213,6 @@
             "module": "WLANWiPy"
         },
         {
-<<<<<<< HEAD
-            "file": "network/__init__.pyi",
-            "module": "__init__"
-        },
-        {
-=======
->>>>>>> 00bd2a5f
             "file": "openamp/__init__.pyi",
             "module": "__init__"
         },
@@ -302,26 +225,18 @@
             "module": "__init__"
         },
         {
-<<<<<<< HEAD
+            "file": "pyb/__init__.pyi",
+            "module": "__init__"
+        },
+        {
+            "file": "pyb/Accel.pyi",
+            "module": "Accel"
+        },
+        {
             "file": "pyb/ADC.pyi",
             "module": "ADC"
-=======
-            "file": "pyb/__init__.pyi",
-            "module": "__init__"
->>>>>>> 00bd2a5f
-        },
-        {
-            "file": "pyb/Accel.pyi",
-            "module": "Accel"
-        },
-        {
-<<<<<<< HEAD
-=======
-            "file": "pyb/ADC.pyi",
-            "module": "ADC"
-        },
-        {
->>>>>>> 00bd2a5f
+        },
+        {
             "file": "pyb/CAN.pyi",
             "module": "CAN"
         },
@@ -358,24 +273,14 @@
             "module": "RTC"
         },
         {
-<<<<<<< HEAD
+            "file": "pyb/Servo.pyi",
+            "module": "Servo"
+        },
+        {
             "file": "pyb/SPI.pyi",
             "module": "SPI"
         },
         {
-=======
->>>>>>> 00bd2a5f
-            "file": "pyb/Servo.pyi",
-            "module": "Servo"
-        },
-        {
-<<<<<<< HEAD
-=======
-            "file": "pyb/SPI.pyi",
-            "module": "SPI"
-        },
-        {
->>>>>>> 00bd2a5f
             "file": "pyb/Switch.pyi",
             "module": "Switch"
         },
@@ -396,19 +301,11 @@
             "module": "USB_VCP"
         },
         {
-<<<<<<< HEAD
-            "file": "pyb/__init__.pyi",
-            "module": "__init__"
-        },
-        {
             "file": "random/__init__.pyi",
-=======
-            "file": "random/__init__.pyi",
             "module": "__init__"
         },
         {
             "file": "rp2/__init__.pyi",
->>>>>>> 00bd2a5f
             "module": "__init__"
         },
         {
@@ -428,13 +325,6 @@
             "module": "StateMachine"
         },
         {
-<<<<<<< HEAD
-            "file": "rp2/__init__.pyi",
-            "module": "__init__"
-        },
-        {
-=======
->>>>>>> 00bd2a5f
             "file": "select/__init__.pyi",
             "module": "__init__"
         },
@@ -531,29 +421,16 @@
             "module": "__init__"
         },
         {
-<<<<<<< HEAD
+            "file": "zephyr/__init__.pyi",
+            "module": "__init__"
+        },
+        {
             "file": "zephyr/DiskAccess.pyi",
             "module": "DiskAccess"
         },
         {
             "file": "zephyr/FlashArea.pyi",
             "module": "FlashArea"
-        },
-        {
-            "file": "zephyr/__init__.pyi",
-            "module": "__init__"
-=======
-            "file": "zephyr/__init__.pyi",
-            "module": "__init__"
-        },
-        {
-            "file": "zephyr/DiskAccess.pyi",
-            "module": "DiskAccess"
-        },
-        {
-            "file": "zephyr/FlashArea.pyi",
-            "module": "FlashArea"
->>>>>>> 00bd2a5f
         },
         {
             "file": "zephyr/zsensor.pyi",
