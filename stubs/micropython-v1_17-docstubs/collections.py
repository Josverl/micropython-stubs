"""
collection and container types. See: https://docs.micropython.org/en/v1.17/library/collections.html

|see_cpython_module| :mod:`python:collections` https://docs.python.org/3/library/collections.html .

This module implements advanced collection and container types to
hold/accumulate various objects.
"""

# source version: v1_17
# origin module:: micropython/docs/library/collections.rst
from typing import Any, Optional
from queue import Queue

<<<<<<< HEAD
=======

>>>>>>> b0ec8a64
class deque(Queue):
    """
    Deques (double-ended queues) are a list-like container that support O(1)
    appends and pops from either side of the deque.  New deques are created
    using the following arguments:

        - *iterable* must be the empty tuple, and the new deque is created empty.

        - *maxlen* must be specified and the deque will be bounded to this
          maximum length.  Once the deque is full, any new items added will
          discard items from the opposite end.

        - The optional *flags* can be 1 to check for overflow when adding items.

    As well as supporting `bool` and `len`, deque objects have the following
    methods:
    """

    def __init__(self, iterable, maxlen, flags: Optional[Any]) -> None:
        ...

    def append(self, x) -> Any:
        """
        Add *x* to the right side of the deque.
        Raises IndexError if overflow checking is enabled and there is no more room left.
        """
        ...

    def popleft(self) -> Any:
        """
        Remove and return an item from the left side of the deque.
        Raises IndexError if no items are present.
        """
        ...


class OrderedDict(dict):
    """
    ``dict`` type subclass which remembers and preserves the order of keys
    added. When ordered dict is iterated over, keys/items are returned in
    the order they were added::

        from collections import OrderedDict

        # To make benefit of ordered keys, OrderedDict should be initialized
        # from sequence of (key, value) pairs.
        d = OrderedDict([("z", 1), ("a", 2)])
        # More items can be added as usual
        d["w"] = 5
        d["b"] = 3
        for k, v in d.items():
            print(k, v)

    Output::

        z 1
        a 2
        w 5
        b 3
    """

    def __init__(self, *args) -> None:
        ...


def namedtuple(name, fields) -> Any:
    """
    This is factory function to create a new namedtuple type with a specific
    name and set of fields. A namedtuple is a subclass of tuple which allows
    to access its fields not just by numeric index, but also with an attribute
    access syntax using symbolic field names. Fields is a sequence of strings
    specifying field names. For compatibility with CPython it can also be a
    a string with space-separated field named (but this is less efficient).
    Example of use::

        from collections import namedtuple

        MyTuple = namedtuple("MyTuple", ("id", "name"))
        t1 = MyTuple(1, "foo")
        t2 = MyTuple(2, "bar")
        print(t1.name)
        assert t2.name == t2[1]
    """
    ...<|MERGE_RESOLUTION|>--- conflicted
+++ resolved
@@ -12,10 +12,7 @@
 from typing import Any, Optional
 from queue import Queue
 
-<<<<<<< HEAD
-=======
 
->>>>>>> b0ec8a64
 class deque(Queue):
     """
     Deques (double-ended queues) are a list-like container that support O(1)
