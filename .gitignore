# avoid including micropython-stubber in workflows.
micropython-stubber

# no pytest / mypy / .... caches
.*_cache
**/__pycache__

# No venv
.venv*

# no documentation artefacts 
*/~*.pptx

# no test files from frozen stubs 
 stubs/**/*_test.p*

# exclude ulab/user module to allow this to be stubbed on a specific firmware
stubs/micropython-ulab/ulab/user/__init__.pyi
docs/_build

#no test results
results

# no scratch pad
scratch 

# no daughter repos
repos
micropython
micropython-lib

<<<<<<< HEAD
# do not checking the distribution binaries
publish/*/dist
=======
# The lines below will influence the contents of the -stub packages created with poetry
# poetry will exlude all .ignored files from the project

# stub folders  that are copied to create the stub package 
# publish/*/**/*.*
!publish/*/*.toml
!publish/*/*.md
publish/**/dist
>>>>>>> 65dd940c
<|MERGE_RESOLUTION|>--- conflicted
+++ resolved
@@ -29,10 +29,6 @@
 micropython
 micropython-lib
 
-<<<<<<< HEAD
-# do not checking the distribution binaries
-publish/*/dist
-=======
 # The lines below will influence the contents of the -stub packages created with poetry
 # poetry will exlude all .ignored files from the project
 
@@ -40,5 +36,4 @@
 # publish/*/**/*.*
 !publish/*/*.toml
 !publish/*/*.md
-publish/**/dist
->>>>>>> 65dd940c
+publish/**/dist