[project]
name = "micropython-stubs"
authors = [{ name = "Jos Verlinde", email = "jos_verlinde@hotmail.com"}]

description = "The MicroPython stubs project"
version = "0.1.0"
classifiers = [
  "Programming Language :: Python :: 3",
  "Programming Language :: Python :: MicroPython",
  "License :: OSI Approved :: MIT License"
]
readme = "readme.md"
license = "MIT"


[project.optional-dependencies]
# uv pip install -r pyproject.toml --extra stubber --prerelease=allow
stubber = [
  "micropython-stubber>=v1.26.0",
  "mpflash>=1.26.0"
]

test = [
"micropython-stubber",
"rich-click",
# for quality reporting
"pytest",
"pyright>=1.1.341",
"mypy",
"ruff",
"fasteners",
"python-dotenv",
"pydocstyle",
"loguru",
"mypy_gitlab_code_quality",
"requests",
]

stats = [
"ipykernel",
"google-cloud-bigquery>=3.12.0",
"pandas",
"matplotlib",
# interactive matplotlib figures in jupyter
"ipywidgets ",
"ipympl",
]

docs =[
"Sphinx>= 4",
"myst-parser >= 0.15",
"sphinxcontrib-mermaid",
"sphinx_rtd_theme",
"sphinx-autoapi>= 1.8",
"Jinja2>= 3.0",
"pandas>= 2.2.2",

]

[tool.micropython-stubber]
# New config
"mpy-stubs-path" = "."

#-----------------
# < v1.18 config
stub-path = "./stubs"
publish-path = "./publish"
template-path = "./publish/template"
#-----------------


#-----------------
[tool.black]
# use same config as -stubber
line-length = 140
target_version = ['py38']
include = '\.pyi?$'
exclude = '''
(
    /(
        | tests
    )/
)
'''

[tool.pytest.ini_options]
minversion = "7.0"
python_functions = ["test_", "*_test"]
python_files = ["test_*.py", "*_test.py"]
testpaths = ["tests/quality_tests"]
norecursedirs = [
    "publish",
    "stubs",
    "repos",
    "typings*",
    ".svn",
    "_build",
    "tmp*",
    ".*",
    "build",
    "dist",
    "{arch}",
    "*.egg",
]
junit_family = "xunit1"

addopts = "--verbose --capture=no"
#  -m 'not snippets'
# --numprocesses=auto 
# -m MARKEXPR           Only run tests matching given mark expression. For example: -m 'mark1 and not mark2'.
# -n --numprocesses=numprocesses - 

markers = ["snippets: test snippets to check the stub quality"]

[tool.coverage.run]
# Exclude example and utility scripts from coverage
omit = [
    "*/example*.py",
    "*/run_*.py",
    "*/check_*.py",
]

[tool.coverage.report]
# Show missing lines in coverage report
show_missing = true
skip_covered = false
exclude_lines = [
    # Standard pragma
    "pragma: no cover",
    # Don't complain about code that raises NotImplementedError
    "raise NotImplementedError",
    # Don't complain if non-code is in files that had code
    "^\\s*pass\\s*$",
]

[tool.ruff]
# Exclude a variety of commonly ignored directories.

# Same as Black.
line-length = 140
indent-width = 4

#Stubs should be usable Python 3.9
target-version = "py39"

[tool.ruff.format]
# Like Black, use double quotes for strings.
quote-style = "double"
exclude = [".*", "__*", "dist", "repos"]

# Like Black, indent with spaces, rather than tabs.
indent-style = "space"

# Like Black, respect magic trailing commas.
skip-magic-trailing-comma = false

# Like Black, automatically detect the appropriate line ending.
line-ending = "auto"

[tool.ruff.lint]
exclude = [".*", "__*", "dist", "repos"]

extend-select = [
    # "E501", # line too long
    # "UP", # pyupgrade
    "PYI", # flake8-pyi - stub file specific checks
]
ignore = [
    "F401", # unused import
    "F403", # import *
    "F821",
    "E402", # module level import not at top of file - common in test snippets
    "UP035", # pyupgrade `typing.Dict` is deprecated, use `dict` instead
<<<<<<< HEAD
]


# ###################################################################
# pyright options for MicroPython
# ###################################################################
[tool.pyright]
# places to check
include = ["tools/board_compare/frontend"]
extraPaths = ["tools/board_compare/frontend/lib"]
# how to check
typeCheckingMode = "standard"
pythonPlatform = "Linux"
reportMissingModuleSource = "none"
reportOptionalMemberAccess = "information"
reportOptionalCall = "information"
# what to use 
stubPath = "typings"
# use stdlib override based on typeshed
typeshedPath = "typings"
# things not to check
ignore = ["**/typings"]
exclude = [
    ".*", 
    "__*", 
    "**/typings"
=======
    "PYI021", # Docstrings should not be included in stubs (but we want them for MicroPython)
    "PYI044", # `from __future__ import annotations` - used in generated stubs
    "PYI048", # Function body must contain exactly one statement - docstrings count
    "PYI011", # Only simple default values allowed for typed arguments - we want actual defaults
    "PYI014", # Only simple default values allowed for arguments - we want actual defaults
    "PYI029", # __str__ and __repr__ are useful in MicroPython stubs
>>>>>>> 2a69d60b
]<|MERGE_RESOLUTION|>--- conflicted
+++ resolved
@@ -171,7 +171,12 @@
     "F821",
     "E402", # module level import not at top of file - common in test snippets
     "UP035", # pyupgrade `typing.Dict` is deprecated, use `dict` instead
-<<<<<<< HEAD
+    "PYI021", # Docstrings should not be included in stubs (but we want them for MicroPython)
+    "PYI044", # `from __future__ import annotations` - used in generated stubs
+    "PYI048", # Function body must contain exactly one statement - docstrings count
+    "PYI011", # Only simple default values allowed for typed arguments - we want actual defaults
+    "PYI014", # Only simple default values allowed for arguments - we want actual defaults
+    "PYI029", # __str__ and __repr__ are useful in MicroPython stubs
 ]
 
 
@@ -198,12 +203,4 @@
     ".*", 
     "__*", 
     "**/typings"
-=======
-    "PYI021", # Docstrings should not be included in stubs (but we want them for MicroPython)
-    "PYI044", # `from __future__ import annotations` - used in generated stubs
-    "PYI048", # Function body must contain exactly one statement - docstrings count
-    "PYI011", # Only simple default values allowed for typed arguments - we want actual defaults
-    "PYI014", # Only simple default values allowed for arguments - we want actual defaults
-    "PYI029", # __str__ and __repr__ are useful in MicroPython stubs
->>>>>>> 2a69d60b
 ]